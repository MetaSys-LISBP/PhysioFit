"""
PhysioFit software main module
"""

import logging

import numpy as np
from pandas import DataFrame
from scipy.optimize import minimize, differential_evolution
from scipy.stats import chi2

from physiofit.logger import initialize_fitter_logger
from physiofit.models.base_model import Model

logger = logging.getLogger(__name__)
logger.setLevel(logging.INFO)


# TODO: add estimate deg function (eq 6) with plot of best fit and measured values


class PhysioFitter:
    """
    This class is responsible for most of Physiofit's heavy lifting. Features included are:

        * loading of data from **csv** or **tsv** file
        * **equation system initialization** using the following analytical functions (in absence of lag and
          degradation:

            X(t) = X0 * exp(mu * t)
            Mi(t) = qMi * (X0 / mu) * (exp(mu * t) - 1) + Mi0

        * **simulation of data points** from given initial parameters
        * **cost calculation** using the equation:

            residuum = sum((sim - meas) / sd)²

        * **optimization of the initial parameters** using `scipy.optimize.minimize ('Differential evolution', with polish with 'L-BFGS-B' method) <https://docs.scipy.org/doc/scipy/reference/optimize.minimize-lbfgsb.html#optimize-minimize-lbfgsb>`_
        * **sensitivity analysis, khi2 tests and plotting**

    :param data: DataFrame containing data and passed by IOstream object
    :type data: class: pandas.DataFrame
    :param model: Model to initialize parameters and optimize
    :type model: physiofit.models.base_model.Model
    :param mc: Should Monte-Carlo sensitivity analysis be performed (default=True)
    :type mc: Boolean
    :param iterations: number of iterations for Monte-Carlo simulation (default=50)
    :type iterations: int
    :param sd: sd matrix used for residuum calculations. Can be:

                * a matrix with the same dimensions as the measurements matrix (but without the time column)
                * a named vector containing sds for all the metabolites provided in the input file
                * 0  in which case the matrix is automatically constructed from default values
                * a dictionary with the data column headers as keys and the associated value as a scalar or list

    :type sd: int, float, list, dict or ndarray
    """

    def __init__(
            self,
            data,
            model,
            mc=True,
            iterations=100,
            sd=None,
            debug_mode=False
    ):

        self.data = data
        self.model = model
        self.mc = mc
        self.iterations = iterations
        self.sd = sd
        self.debug_mode = debug_mode
        self.experimental_matrix = self.data.drop("time", axis=1).to_numpy()

        self.simulated_matrix = None
        self.simulated_data = None
        self.optimize_results = None
        self.simulate = None
        self.parameter_stats = None
        self.opt_params_sds = None
        self.matrices_ci = None
        self.opt_conf_ints = None
        self.khi2_res = None

    def verify_attrs(self):
        """Check that attributes are valid"""

        if type(self.iterations) is not int:
            raise TypeError(
                f"Number of monte carlo iterations must be an "
                f"integer, and not of type {type(self.iterations)}"
            )

        allowed_sds = [int, float, list, np.ndarray]
        if type(self.sd) not in allowed_sds:
            raise TypeError(
                f"sds is not in the right format ({type(self.sd)}. "
                f"Compatible formats are:\n{allowed_sds}"
            )

    def _sd_dict_to_matrix(self):
        """Convert sd dictionary to matrix/vector"""

        logger.debug("Initializing sd matrix from dict")
        # Perform checks
        for key in self.sd.keys():
            if key not in self.model.name_vector:
                raise KeyError(
                    f"The key {key} is not part of the data headers"
                )
        for name in self.model.name_vector:
            if name not in self.sd.keys():
                raise KeyError(
                    f"The key {name} is missing from the sds dict"
                )

        # Get lengths of each sd entry
        sd_lengths = [
            len(self.sd[key]) if type(self.sd[key]) not in [float, int] else 1
            for key in self.sd.keys()
        ]

        # Make sure that lengths are the same
        if not all(elem == sd_lengths[0] for elem in sd_lengths):
            raise ValueError("All sd vectors must have the same length")

        # Build matrix/vector
        if sd_lengths[0] == 1:
            self.sd = [self.sd[name] for name in self.model.name_vector]
        else:
            columns = (self.sd[name] for name in self.model.name_vector)
            matrix = np.column_stack(columns)
            self.sd = matrix

        logger.debug(f"SD object type: {type(self.sd)}")
        logger.debug(f"Array built from dict:\n{self.sd}")

    def initialize_sd_matrix(self):
        """
<<<<<<< HEAD
        Initialize the sd matrix from different types of inputs: single value,
=======
        Initialize the sd matrix from different types of inputs: dict,
>>>>>>> e763831f
        vector or matrix.

        :return: None
        """

        # This function can be optimized, if the input is a matrix we should
        # detect it directly
<<<<<<< HEAD
        logger.info("Initializing sd matrix...\n")
=======
        self.logger.info("Initializing sd matrix...\n")
>>>>>>> e763831f

        # If sd is None, we generate the default matrix
        if self.sd is None or self.sd == {}:
            try:
                self.sd = {"X": 0.2}
                for col in self.data.columns[2:]:
                    self.sd.update({col: 0.5})
            except Exception:
                raise

        if isinstance(self.sd, dict):
            self._sd_dict_to_matrix()
        # When sd is a single value, we build a sd matrix containing the value
        # in all positions
        if isinstance(self.sd, int) or isinstance(self.sd, float):
            self._build_sd_matrix()
            logger.debug(f"SD matrix: {self.sd}\n")
            return
        if not isinstance(self.sd, np.ndarray) and not isinstance(self.sd,
                                                                  list):
            raise TypeError(
                f"Cannot coerce SD to array. Please check that a list or array "
                f"is given as input.\nCurrent input: \n{self.sd}"
            )
        else:
            self.sd = np.array(self.sd)
        if not np.issubdtype(self.sd.dtype, np.number):
            try:
                self.sd = self.sd.astype(float)
            except ValueError:
                raise ValueError(
                    f"The sd vector/matrix contains values that are not "
                    f"numeric. \nCurrent sd vector/matrix: \n{self.sd}"
                )
            except Exception as e:
                raise RuntimeError(f"Unknown error: {e}")
        else:
            # If the array is not the right shape, we assume it is a vector
            # that needs to be tiled into a matrix
<<<<<<< HEAD
            logger.debug(f"SD matrix: {self.sd}\n")
            logger.debug(f"Type of SD matrix: {type(self.sd)}")
=======
>>>>>>> e763831f
            if self.sd.shape != self.experimental_matrix.shape:
                try:
                    self._build_sd_matrix()
                except ValueError:
                    raise
                except RuntimeError:
                    raise
            else:
                logger.debug(f"sd matrix: {self.sd}\n")
                return
        logger.info(f"sd Matrix:\n{self.sd}\n")

    def _build_sd_matrix(self):
        """
        Build the sd matrix from different input types

        :return: None
        """

        # First condition: the sds are in a 1D array
        if isinstance(self.sd, np.ndarray):
            # We first check that the sd vector is as long as the
            # experimental matrix on the row axis
            if self.sd.size != self.experimental_matrix[0].size:
                raise ValueError("sd vector not of right size")
            else:
                # We duplicate the vector column-wise to build a matrix of
                # duplicated sd vectors
                self.sd = np.tile(self.sd, (len(self.experimental_matrix), 1))

        # Second condition: the sd is a scalar and must be broadcast to a
        # matrix with same shape as the data
        elif isinstance(self.sd, int) or isinstance(self.sd, float):
            self.sd = np.full(self.experimental_matrix.shape, self.sd)
        else:
            raise RuntimeError("Unknown error")

    def _get_default_sds(self):
        """
        Build a default sd matrix. Default values:
            * Biomass: 0.2
            * Metabolites: 0.5
        :return: None
        """

        sds = [0.2]
        for name in range(len(self.model.name_vector) - 1):
            sds.append(0.5)
        self.sd = np.array(sds)
        self._build_sd_matrix()

    def optimize(self):
        """
        Run optimization and build the simulated matrix
        from the optimized parameters
        """

        logger.info("\nRunning optimization...\n")
        bounds = self.model.bounds()
        parameters = [param for param in self.model.parameters_to_estimate.values()]
        logger.debug(f"Simulate function = {self.model.simulate}")
        self.optimize_results = self._run_optimization(
            params=parameters,
            func=self.model.simulate,
            exp_data_matrix=self.experimental_matrix,
            time_vector=self.model.time_vector,
            non_opt_params=self.model.fixed_parameters,
            sd_matrix=self.sd,
            bounds=bounds,
            method="differential_evolution"
        )
        self.parameter_stats = {
            "optimal": self.optimize_results.x
        }
        logger.info(f"Optimization results: \n{self.optimize_results}\n")
        for i, param in zip(
                self.model.parameters_to_estimate, self.optimize_results.x
        ):
            logger.info(f"\n{i} = {param}\n")
        self.simulated_matrix = self.model.simulate(
            self.optimize_results.x,
            self.experimental_matrix,
            self.model.time_vector,
            self.model.fixed_parameters
        )
        logger.debug(f"simulated_matrix:\n{self.simulated_matrix}")
        nan_sim_mat = np.copy(self.simulated_matrix)
        nan_sim_mat[np.isnan(self.experimental_matrix)] = np.nan
        self.simulated_data = DataFrame(
            data=nan_sim_mat,
            index=self.model.time_vector,
            columns=self.model.name_vector
        )
        self.simulated_data.index.name = "Time"
        logger.info(f"Final Simulated Data: \n{self.simulated_data}\n")

    @staticmethod
    def _calculate_cost(
            params, func, exp_data_matrix, time_vector, non_opt_params,
            sd_matrix
    ):
        """
        Calculate the cost (residue) using the square of
        simulated-experimental over the SDs
        """

        simulated_matrix = func(params, exp_data_matrix, time_vector,
                                non_opt_params)
        cost_val = np.square((simulated_matrix - exp_data_matrix) / sd_matrix)
        residuum = np.nansum(cost_val)
        return residuum

    @staticmethod
    def _run_optimization(
            params: list,
            func: Model.simulate,
            exp_data_matrix: np.ndarray,
            time_vector: np.ndarray,
            non_opt_params: dict,
            sd_matrix: np.ndarray,
            bounds: tuple,
            method: str
    ):
        """
        Run the optimization on input parameters using the cost function and
        Scipy minimize (L-BFGS-B method that is deterministic and uses the
        gradient method for optimizing)
        """

        if method == "differential_evolution":
            logger.debug(f"Optimization method = {method}")
            optimize_results = differential_evolution(
                PhysioFitter._calculate_cost, bounds=bounds,
                args=(
                func, exp_data_matrix, time_vector, non_opt_params, sd_matrix),
                polish=True, x0=np.array(params)
            )
        elif method == "L-BFGS-B":
            logger.debug(f"Optimization method = {method}")
            optimize_results = minimize(
                PhysioFitter._calculate_cost, x0=np.array(params),
                args=(
                func, exp_data_matrix, time_vector, non_opt_params, sd_matrix),
                method="L-BFGS-B", bounds=bounds, options={'maxcor': 30}
            )
        else:
            raise ValueError(f"{method} is not implemented")

        return optimize_results

    def monte_carlo_analysis(self):
        """
        Run a monte carlo analysis to calculate optimization standard
        deviations on parameters and simulated data points
        """

        if not self.optimize_results:
            raise RuntimeError(
                "Running Monte Carlo simulation without having run the "
                "optimization is impossible as best fit results are needed to "
                "generate the initial simulated matrix"
            )

        logger.info(
            f"Running monte carlo analysis. Number of iterations: "
            f"{self.iterations}\n"
        )

        # Store the optimized results in variable that will be overridden on
        # every pass
        opt_res = self.optimize_results
        opt_params_list = []
        matrices = []

        for _ in range(self.iterations):
            new_matrix = self._apply_noise()

            # We optimise the parameters using the noisy matrix as input
            opt_res = PhysioFitter._run_optimization(
                opt_res.x, self.model.simulate, new_matrix, self.model.time_vector,
                self.model.fixed_parameters, self.sd, self.model.bounds(),
                "L-BFGS-B"
            )

            # Store the new simulated matrix in list for later use
            matrices.append(
                self.model.simulate(
                    opt_res.x, new_matrix, self.model.time_vector,
                    self.model.fixed_parameters
                )
            )

            # Store the new optimised parameters in list for later use
            opt_params_list.append(opt_res.x)

        # Build a 3D array from all the simulated matrices to get standard
        # deviation on each data point
        matrices = np.array(matrices)
        self.matrices_ci = {
            "lower_ci": np.percentile(matrices, 2.5, axis=0),
            "higher_ci": np.percentile(matrices, 97.5, axis=0)
        }

        # Compute the statistics on the list of parameters: means, sds,
        # medians and confidence interval
        self._compute_parameter_stats(opt_params_list)
        logger.info(f"Optimized parameters statistics:")
        for key, value in self.parameter_stats.items():
            logger.info(f"{key}: {value}")

        # Apply nan mask to be coherent with the experimental matrix
        nan_lower_ci = np.copy(self.matrices_ci['lower_ci'])
        nan_higher_ci = np.copy(self.matrices_ci['higher_ci'])
        nan_lower_ci[np.isnan(self.experimental_matrix)] = np.nan
        nan_higher_ci[np.isnan(self.experimental_matrix)] = np.nan

        logger.info(
            f"Simulated matrix lower confidence interval:\n{nan_lower_ci}\n"
        )
        logger.info(
            f"Simulated matrix higher confidence interval:\n{nan_higher_ci}\n"
        )
        return

    def _compute_parameter_stats(self, opt_params_list):
        """
        Compute statistics on the optimized parameters from the monte carlo
        analysis.

        :param opt_params_list: list of optimized parameter arrays generated
                                during the monte carlo analysis
        :return: parameter stats attribute containing means, sds, medians, low
                 and high CI
        """

        opt_params_means = np.mean(np.array(opt_params_list), 0)
        opt_params_sds = np.std(np.array(opt_params_list), 0)
        opt_params_meds = np.median(np.array(opt_params_list), 0)
        conf_ints = np.column_stack((
            np.percentile(opt_params_list, 2.5, 0),
            np.percentile(opt_params_list, 97.5, 0)
        ))

        self.parameter_stats.update({
            "mean": opt_params_means,
            "sd": opt_params_sds,
            "median": opt_params_meds,
            "CI_2.5": conf_ints[:, 0],
            "CI_97.5": conf_ints[:, 1]
        })

        # self.parameter_stats_df = DataFrame()

    def khi2_test(self):

        number_measurements = np.count_nonzero(
            ~np.isnan(self.experimental_matrix)
        )
        number_params = len(self.model.parameters_to_estimate)
        dof = number_measurements - number_params
        cost = self._calculate_cost(
            self.optimize_results.x, self.model.simulate, self.experimental_matrix,
            self.model.time_vector, self.model.fixed_parameters, self.sd
        )
        p_val = chi2.cdf(cost, dof)

        khi2_res = {
            "khi2_value": cost,
            "number_of_measurements": number_measurements,
            "number_of_params": number_params,
            "Degrees_of_freedom": dof,
            "p_val": p_val
        }
        self.khi2_res = DataFrame.from_dict(
            khi2_res, "index", columns=["Values"]
        )

        logger.info(f"khi2 test results:\n"
                         f"khi2 value: {cost}\n"
                         f"Number of measurements: {number_measurements}\n"
                         f"Number of parameters to fit: {number_params}\n"
                         f"Degrees of freedom: {dof}\n"
                         f"p-value = {p_val}\n")

        if p_val < 0.95:
            logger.info(
                f"At level of 95% confidence, the model fits the data good "
                f"enough with respect to the provided measurement SD. "
                f"Value: {p_val}"
            )

        else:
            logger.info(
                f"At level of 95% confidence, the model does not fit the data "
                f"good enough with respect to the provided measurement SD. "
                f"Value: {p_val}\n"
            )

    @staticmethod
    def _add_noise(vector, sd):
        """
        Add random noise to a given array using input standard deviations.

        :param vector: input array on which to apply noise
        :type vector: class: numpy.ndarray
        :param sd: standard deviation to apply to the input array
        :type sd: class: numpy.ndarray
        :return: noisy ndarray
        """

        output = np.random.default_rng().normal(
            loc=vector, scale=sd, size=vector.size
        )
        return output

    def _apply_noise(self):
        """
        Apply noise to the simulated matrix obtained using optimized
        parameters. SDs are obtained from the sd matrix
        """

        new_matrix = np.array([
            PhysioFitter._add_noise(self.simulated_matrix[idx, :], sd)
            for idx, sd in enumerate(self.sd)
        ])
        return new_matrix<|MERGE_RESOLUTION|>--- conflicted
+++ resolved
@@ -139,11 +139,7 @@
 
     def initialize_sd_matrix(self):
         """
-<<<<<<< HEAD
         Initialize the sd matrix from different types of inputs: single value,
-=======
-        Initialize the sd matrix from different types of inputs: dict,
->>>>>>> e763831f
         vector or matrix.
 
         :return: None
@@ -151,11 +147,7 @@
 
         # This function can be optimized, if the input is a matrix we should
         # detect it directly
-<<<<<<< HEAD
         logger.info("Initializing sd matrix...\n")
-=======
-        self.logger.info("Initializing sd matrix...\n")
->>>>>>> e763831f
 
         # If sd is None, we generate the default matrix
         if self.sd is None or self.sd == {}:
@@ -195,11 +187,10 @@
         else:
             # If the array is not the right shape, we assume it is a vector
             # that needs to be tiled into a matrix
-<<<<<<< HEAD
+
             logger.debug(f"SD matrix: {self.sd}\n")
             logger.debug(f"Type of SD matrix: {type(self.sd)}")
-=======
->>>>>>> e763831f
+
             if self.sd.shape != self.experimental_matrix.shape:
                 try:
                     self._build_sd_matrix()
