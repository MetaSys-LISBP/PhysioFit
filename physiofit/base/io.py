"""Module to handle inputs and outputs for PhysioFit"""

from __future__ import annotations
import importlib
import logging
import os
import sys
from pathlib import Path
<<<<<<< HEAD
from io import BytesIO
=======
from typing import Union
>>>>>>> e763831f

import matplotlib.pyplot as plt
import numpy as np

# Switch matplotlib logger to higher level to not get debug logs in root logger
logging.getLogger("matplotlib").setLevel(logging.WARNING)

from matplotlib.backends.backend_pdf import PdfPages
from pandas import DataFrame, read_csv
import yaml

from physiofit import __file__
from physiofit.base.fitter import PhysioFitter
from physiofit.models.base_model import StandardDevs, Bounds

logger = logging.getLogger(__name__)
logger.setLevel(logging.DEBUG)

class IoHandler:
    """
    Input/Output class that handles the former and initializes the
    PhysioFitter component object. It is the preferred interface for
    interacting with the PhysioFit package.

    """

    allowed_keys = {
        "sd", "model", "iterations", "mc", "debug_mode"
    }

    def __init__(self):

        self._output_type = []
        self.figures = []
        self.models = []
        self.fitter = None
        self.output = None
        self.data = None
        self.names = None
        self.simulated_data_sds = None
        self.simulated_data = None
        self.experimental_data = None
        self.home_path = None
        self.data_path = None
        self.res_path = None
        self.has_config_been_read = False
        self.experiments = None
        self.multiple_experiments = False

    @staticmethod
    def read_data(data: str) -> DataFrame:
        """
        Read initial data file (csv or tsv)

        :param data: str containing the relative or
                             absolute path to the data
        :return: pandas DataFrame containing the data
        """
        try:
            if isinstance(data, str):
                data_path = Path(data).resolve()
            # .dat file type for galaxy implementation
                if data_path.suffix in [".txt", ".tsv", ".dat"]:
                    data = read_csv(str(data_path), sep="\t")
                elif data_path.suffix == ".csv":
                    data = read_csv(str(data_path), sep=";")
                else:
                    if not data_path.exists():
                        raise ValueError(f"{data_path} is not a valid file")
                    else:
                        raise TypeError(
                            f"{data_path} is not a valid format. "
                            f"Accepted formats are .csv, .txt or .tsv"
                        )
            elif issubclass(type(data), BytesIO):
                data = read_csv(data, sep="\t")
            else:
                raise TypeError(f"Input data file is not of right type. Accepted types: file-like (bytes) or string")
        except Exception:
            logger.exception("There was an error while reading the data")
            raise IOError(
                "Error while reading data. Please ensure you have the right file format (txt, tsv or bytes)"
            )

        IoHandler._verify_data(data)
        return data

    def local_in(self, path, model_str, **kwargs):
        """
        Load data or yaml file and create fitter

        :param path: path to .tsv file or .yaml file
        :param model_str: name of model to select or path to model file
        :param kwargs: extra kwargs to pass on to the fitter
        """

        if not isinstance(path, str) and not isinstance(path, Path):
            raise TypeError(
                "The selected data path is not a string"
            )
        if not isinstance(model_str, str) and not isinstance(model_str, Path):
            raise TypeError(
                "The selected data path is not a string"
            )

        self.data = self.read_data(path)

        if Path(model_str).is_file():
            model_class = self.read_model(model_str)
        else:
            self.get_models()
            for x in self.models:
                if x.model_name == model_str:
                    model_class = x

        model = model_class(self.data)
        model.get_params()
        fitter = self.initialize_fitter(model = model, **kwargs)
        return fitter

    def select_model(self, model_name, data=None):
        """
        Select a model from the list of models in the model folder of the package src directory
        """

        self.get_models(data)
        for x in self.models:
            if x.model_name == model_name:
                model = x
        return model

<<<<<<< HEAD
    def read_model(self, model_file):
=======
    def local_in(self, data_path: Union[str, Path], **kwargs: dict):
>>>>>>> e763831f
        """
        Import and return the model class from .py file containing the model.

        .. warning: ONLY USE THIS FUNCTION ON TRUSTED PYTHON FILES. Reading code from untrusted sources can lead to
                    propagation of viruses and compromised security.

        :param model_file: path to the model.py file to import
        """

        if not Path(model_file).is_file() or Path(model_file).suffix != ".py":
            raise ValueError(
                "The given path is not valid. The path must point to a .py file containing the module "
                "from which the model will be loaded."
            )

        spec = importlib.util.spec_from_file_location("module_to_import", fr"{model_file}")
        module = importlib.util.module_from_spec(spec)
        sys.modules["module_to_import"] = module
        spec.loader.exec_module(module)
        model_class = getattr(module, "ChildModel")

        return model_class

    @staticmethod
    def _verify_data(data: DataFrame):
        """
        Perform checks on DataFrame returned by the _read_data function

        :param data: pandas DataFrame containing the data
        :return: None
        """

        if not isinstance(data, DataFrame):
            raise TypeError(
                "There was an error reading the data: "
                "DataFrame has not been generated"
            )

        for x in ["time", "X"]:
            if x not in data.columns:
                raise ValueError(f"Column {x} is missing from the dataset")

        if "experiment" in data.columns:
            if len(data.columns) <= 3:
                raise ValueError(f"Data does not contain any metabolite columns")
        else:
            if len(data.columns) <= 2:
                raise ValueError(f"Data does not contain any metabolite columns")

        for x in data.columns:
            if x != "experiments" and data[x].dtypes != np.int64 and data[x].dtypes != np.float64:
                raise ValueError(
                    f"Column {x} has values that are not of numeric type"
                )

<<<<<<< HEAD
    @staticmethod
    def get_model_list():
        model_dir = Path(__file__).parent / "models"
        # Make fake dataframe
        df = DataFrame(
            columns=["time", "X"],
        )
        for file in os.listdir(str(model_dir)):
            if "model_" in file:
                module = importlib.import_module(
                    f"physiofit.models.{file[:-3]}"
                )
                model_class = getattr(module, "ChildModel")
                model = model_class(df)
                print(model.model_name)
        return
    def get_models(self, data=None):
=======
    def _generate_run_config(self, export_path: Union[str, Path] = None):
>>>>>>> e763831f
        """
        Read modules containing the different models and add them to models attribute

        :return: list containing the different model objects
        """

        model_dir = Path(__file__).parent / "models"
        for file in os.listdir(str(model_dir)):
            if "model_" in file:
                module = importlib.import_module(
                    f"physiofit.models.{file[:-3]}"
                )
                model_class = getattr(module, "ChildModel")
                if data is not None:
                    self.models.append(model_class(data))
                else:
<<<<<<< HEAD
                    self.models.append(model_class(self.data))

    @staticmethod
    def read_yaml(yaml_file: str | bytes) -> ConfigParser:
=======
                    to_dump.update({key: value})

        if self.input_source == "local":
            to_dump.update(
                {"path_to_data": str(self.data_path)}
            )
            export_path = str(self.res_path / "config_file.json")

        with open(export_path, "w") as conf:
            json.dump(to_dump, conf, indent=4, sort_keys=True)
        self.fitter.logger.info(
            f"\nConfiguration file saved at: {export_path}")

    def launch_from_json(self, json_file: Union[str, bytes]):
        """
        Launch the run using a json file as input

        :param json_file: json file containing run parameters.
                          Can be json string or file-like or path to file
        :return: None
        """

        config = self.read_json_config(json_file)
        self.has_config_been_read = True

        # Get the data path and remove from config dict to ensure no wrong key
        # errors are returned during fitter initialization
        data_path = config["path_to_data"]
        del config["path_to_data"]

        self.local_in(data_path, **config)

    @staticmethod
    def read_json_config(json_file: Union[str, bytes]) -> dict:
>>>>>>> e763831f
        """
        Import raml configuration file and parse keyword arguments

        :param yaml_file: path to the yaml file or json file
        :return config_parser: Dictionary containing arguments parsed from yaml file
        """

        # Load config file
        try:
            if isinstance(yaml_file, str) or issubclass(type(yaml_file), BytesIO):
                config_parser = ConfigParser.from_file(yaml_file)
            else:
                raise TypeError(f"Trying to read object that is not a file or path to file: {yaml_file}")
        except Exception as e:
            raise IOError(
                f"Error while reading yaml configuration file {yaml_file}. "
                f"\nTraceback:\n\n{e}"
                )
        return config_parser

    def local_out(self, *args):
        """
        Function for coordinating exports in local context

        :param args: type of output to generate (data, plot and/or pdf)
        """

        for arg in args:
            if arg not in ["data", "plot", "pdf"]:
                raise ValueError(
                    f"Detected argument is not an output type: {arg}.\n"
                    f"Accepted output types are: data, plot, pdf"
                )
            else:
                self._output_type.append(arg)

        if "data" in self._output_type:
            self.output_report()

        if "plot" in self._output_type:
            self.plot_data()
            self.output_plots()

        if "pdf" in self._output_type:
            self.output_pdf()

        if self.figures:
            self.figures = []

    def initialize_fitter(self, data, **kwargs):
        """
        Initialize a PhysioFitter object

        :param kwargs: Keyword arguments for fitter initialization
        :return: None
        """

        wrong_keys = []

        # Initialize fitter
        fitter = PhysioFitter(
            data=data,
            model=kwargs["model"],
            mc=kwargs["mc"] if "mc" in kwargs else True,
            iterations=kwargs["iterations"] if "iterations" in kwargs else 100,
            sd=kwargs["sd"] if "sd" in kwargs else StandardDevs(),
            debug_mode=kwargs["debug_mode"] if "debug_mode" in kwargs else False
        )

        if "sd" not in kwargs:
            fitter.sd.update(
                {"X" : 0.2}
            )
            for col in self.data.columns[2:]:
                fitter.sd.update(
                    {col : 0.2}
                )

        fitter.initialize_sd_matrix()
        fitter.verify_attrs()
        logger.debug(
            f"Fitter attribute dictionary:\n{fitter.__dict__}"
        )

        return fitter


<<<<<<< HEAD
    def output_pdf(self, fitter, export_path: str | Path = None):
=======
    def output_pdf(self, export_path: Union[str, Path] = None):
>>>>>>> e763831f
        """
        Handle the creation and output of a pdf file containing fit results as
        a plot

        :param export_path: Path to exported pdf. In local mode, it is sent to
                            the _res directory
        :return: None
        """

        if not self.figures:
            self.plot_data(fitter)

        try:
            with PdfPages(rf"{export_path}\plots.pdf") as pdf:
                for fig in self.figures:
                    pdf.savefig(fig[1])
        except Exception as e:
            raise IOError(f"Error while generating pdf:\n{e}")

    def output_plots(self, fitter, export_path):
        """
        Handle the creation and export of the different plots in svg format
        :return: None
        """

        if not self.figures:
            self.plot_data(fitter)

        try:
            for fig in self.figures:
                fig[1].savefig(rf"{export_path}\{fig[0]}.svg")
        except Exception:
            raise RuntimeError("Unknown error while generating output")

    def output_report(self, fitter, export_path: str |list = None):
        """
        Handle creation and export of the report containing stats from monte
        carlo analysis of optimization parameters

        :param export_paths: list of paths to export the stats and fluxes. [0]
                             is for stats and [1] for fluxes.
        """

        if isinstance(export_path, list):
            if len(export_path) != 2:
                raise ValueError(
                    f"Expected only 2 export paths and {len(export_path)}"
                    f" were detected"
                )
            stat_path = export_path[0]
            flux_path = export_path[1]
        else:
            flux_path = fr"{export_path}\flux_results.tsv"
            stat_path = fr"{export_path}\stat_results.tsv"

        logger.debug(
            f"Parameter Stats:\n{fitter.parameter_stats}"
        )

        # Get optimization results as dataframe
        opt_data = DataFrame.from_dict(fitter.parameter_stats,
                                       orient="columns")

        # Use IDs to clarify which parameter is described on each line
        opt_data.index = [param for param in fitter.model.parameters_to_estimate.keys()]
        opt_data.to_csv(flux_path, sep="\t")

        if isinstance(fitter.khi2_res, DataFrame):
            with open(stat_path, "w+") as stat_out:
                stat_out.write("==================\n"
                               "Khi² test results\n"
                               "==================\n\n")
                stat_out.write(
                    fitter.khi2_res.to_string(
                        header=False, justify="center"
                    )
                )
                if fitter.khi2_res.at["p_val", "Values"] < 0.95:
                    stat_out.write(
                        f"\n\nAt level of 95% confidence, the model fits the "
                        f"data good enough with respect to the provided "
                        f"measurement SD. Value: "
                        f"{fitter.khi2_res.at['p_val', 'Values']}"
                    )

                else:
                    stat_out.write(
                        f"\n\nAt level of 95% confidence, the model does not "
                        f"fit the data good enough with respect to the "
                        f"provided measurement SD. Value: "
                        f"{fitter.khi2_res.at['p_val', 'Values']}\n"
                    )

    def _get_plot_data(self, fitter):
        """
        Prepare data for plotting
        """

        # Initialize vectors and data for plotting
        if fitter.model.time_vector is not None:
            x = fitter.model.time_vector
        else:
            raise ValueError(
                "PhysioFitter model time_vector has not been initialized. "
                "Have you loaded in the data correctly?"
            )
        if fitter.experimental_matrix is not None:
            exp_mat = fitter.experimental_matrix
        else:
            raise ValueError(
                "PhysioFitter object does not have experimental data loaded in"
            )
        if fitter.simulated_matrix is not None:
            sim_mat = fitter.simulated_matrix
        else:
            raise ValueError("PhysioFitter simulated data does not exist yet")
        if fitter.matrices_ci is not None:
            sim_mat_ci = fitter.matrices_ci
            self.simulated_data_low_ci = DataFrame(
                columns=fitter.model.name_vector,
                index=x,
                data=sim_mat_ci["lower_ci"]
            )
            self.simulated_data_high_ci = DataFrame(
                columns=fitter.model.name_vector,
                index=x,
                data=sim_mat_ci["higher_ci"]
            )
        else:
            logger.warning(
                "Monte Carlo analysis has not been done, "
                "confidence intervals will not be computed"
            )

        self.experimental_data = DataFrame(
            columns=fitter.model.name_vector,
            index=x,
            data=exp_mat
        ).sort_index(level=0)
        self.simulated_data = DataFrame(
            columns=fitter.model.name_vector,
            index=x,
            data=sim_mat
        ).sort_index(level=0)

    def plot_data(self, fitter, display: bool = False):
        """
        Plot the data

        :param display: should plots be displayed
        """

        self._get_plot_data(fitter)
        self._draw_plots(fitter, display)

    def _draw_plots(self, fitter, display: bool):
        """
        Draw plots and assign them to the _figures attribute for later access
        in pdf and plot generation functions

        :param display: Should plots be displayed or not on creation
        """

        for element in fitter.model.name_vector:

            # Initialize figure object
            fig, ax = plt.subplots()
            fig.set_size_inches(9, 5)

            # Draw experimental points onto the Axe
            exp = ax.scatter(
                self.experimental_data.index,
                self.experimental_data[element],
                marker='o',
                color="orange"
            )
            exp.set_label(f"Exp {element}")

            # Draw the simulated line onto the Axe
            sim_line, = ax.plot(
                self.simulated_data.index,
                self.simulated_data[element],
                linestyle='--'
            )
            sim_line.set_label(f"Sim {element}")

            # If monte carlo analysis has been done add the
            # corresponding sd to the plot as a red area
            if fitter.matrices_ci is not None:
                ax = self._add_sd_area(element, ax)

            # Finishing touches
            ax.set(xlim=0, ylim=0)
            ax.set_xlabel("Time", fontsize=21)
            ax.set_ylabel("Concentration", fontsize=21)
            ax.legend(prop={"size": 18})
            ax.set_title(f"{element}", fontsize=23)
            ax.tick_params(axis='both', which='major', labelsize=18)
            fig.tight_layout()

            # Add the figure with the metabolite name as index
            # to the _figures attribute for later use
            self.figures.append((element, fig))

        if display:
            for _ in self.figures:
                plt.show()
        plt.close()

    def _add_sd_area(self, element: str, ax: plt.Axes):
        """
        Draw red area around the fitting line to show confidence intervals

        :param element: Which variable is being plotted
        :param ax: axes on which to draw the area before
                   returning to mother function
        """

        y1 = self.simulated_data_low_ci[element].to_numpy()
        y2 = self.simulated_data_high_ci[element].to_numpy()
        x = self.simulated_data.index
        ax.fill_between(x, y1, y2, alpha=.3, linewidth=0, color="red")
        return ax


class ConfigParser:

    allowed_keys = ["model", "sds", "mc", "iterations"]

    def __init__(
            self,
            selected_model,
            sds,
            mc,
            iterations,
            path_to_data=None
    ):

        self.path_to_data = path_to_data
        self.model = selected_model
        self.sds = StandardDevs(sds)
        self.mc = mc
        self.iterations = iterations

        if not isinstance(self.mc, bool):
            raise TypeError(
                f"The MonteCarlo option must be given as a boolean (True or False). Detected input: {self.mc}, "
                f"type: {type(self.mc)}"
            )
        if not isinstance(self.iterations, int):
            raise TypeError(
                f"Number of iterations must be an integer: Detected input: {self.mc}, type: {type(self.iterations)}"
            )


    @classmethod
    def from_file(cls, yaml_file):

        if isinstance(yaml_file, str):
            with open(yaml_file, 'r') as file:
                data = yaml.safe_load(file)
        else:
            data = yaml.safe_load(yaml_file)
        data_keys = [key for key in data.keys()]
        for key in cls.allowed_keys:
            if key not in data_keys:
                raise ValueError(
                    f"The key {key} is missing from the input config file"
                )

        try:
            return ConfigParser(
                path_to_data=data["path_to_data"],
                selected_model=data["model"],
                sds = data["sds"],
                mc = data["mc"],
                iterations = data["iterations"]
            )
        except KeyError:
            return ConfigParser(
                selected_model=data["model"],
                sds=data["sds"],
                mc=data["mc"],
                iterations=data["iterations"]
            )

    @classmethod
    def from_galaxy(cls, galaxy_yaml):
        pass

    def get_kwargs(self):
        return  {
            "path_to_data" : self.path_to_data,
            "model" : self.model,
            "mc" : self.mc,
            "iterations" : self.iterations,
            "sd" : self.sds
            }

    def update_model(self, model):

        if self.model["parameters_to_estimate"] is not None:
            model.parameters_to_estimate.update(self.model["parameters_to_estimate"])
        if self.model["bounds"] is not None:
            model.bounds.update(Bounds(self.model["bounds"]))
        return model

    def export_config(self, export_path):

        with open(fr"{export_path}/config_file.yml", "w") as file:
            data = {
                "model" : {
                    "model_name" : self.model.model_name,
                    "parameters_to_estimate" : self.model.parameters_to_estimate,
                    "bounds" : {name : f"{bounds[0], bounds[1]}" for name, bounds in self.model.bounds.items()}
                },
                "sds" : dict(self.sds),
                "mc" : self.mc,
                "iterations" : self.iterations,
                "path_to_data" : str(self.path_to_data)
            }
            yaml.safe_dump(
                data,
                file
            )


if __name__ == "__main__":
    import pandas as pd

    io_handler = IoHandler()
    data_file = pd.read_csv(
        r"C:\Users\legregam\Documents\Projets\PhysioFit\data\KEIO_test_data"
        r"\KEIO_ROBOT6_1\KEIO_ROBOT6_1.tsv",
        sep="\t"
    )
    io_handler.data = data_file
    io_handler.data = io_handler.data.sort_values(
        "time",
        ignore_index=True
    )
    io_handler.get_models()
    try:
        sd = {"X": 0.}
        for col in io_handler.data.columns[2:]:
            sd.update({col: 0.5})
    except Exception:
        raise
    io_handler.names = io_handler.data.columns[1:].to_list()
    model = io_handler.models[-1]
    model.get_params()
    print(model)
    keywargs = {
        "sd": sd,
        "model": model,
        "mc": True,
        "iterations": 100,
        "debug_mode": True,
    }
    io_handler.res_path = Path(
        r"C:\Users\legregam\Documents\Projets\PhysioFit\data\KEIO_test_data"
        r"\KEIO_ROBOT6_1")
    io_handler.initialize_fitter(kwargs=keywargs)
    io_handler.fitter.optimize()<|MERGE_RESOLUTION|>--- conflicted
+++ resolved
@@ -6,11 +6,7 @@
 import os
 import sys
 from pathlib import Path
-<<<<<<< HEAD
 from io import BytesIO
-=======
-from typing import Union
->>>>>>> e763831f
 
 import matplotlib.pyplot as plt
 import numpy as np
@@ -142,11 +138,7 @@
                 model = x
         return model
 
-<<<<<<< HEAD
     def read_model(self, model_file):
-=======
-    def local_in(self, data_path: Union[str, Path], **kwargs: dict):
->>>>>>> e763831f
         """
         Import and return the model class from .py file containing the model.
 
@@ -202,7 +194,6 @@
                     f"Column {x} has values that are not of numeric type"
                 )
 
-<<<<<<< HEAD
     @staticmethod
     def get_model_list():
         model_dir = Path(__file__).parent / "models"
@@ -219,10 +210,8 @@
                 model = model_class(df)
                 print(model.model_name)
         return
+        
     def get_models(self, data=None):
-=======
-    def _generate_run_config(self, export_path: Union[str, Path] = None):
->>>>>>> e763831f
         """
         Read modules containing the different models and add them to models attribute
 
@@ -239,47 +228,11 @@
                 if data is not None:
                     self.models.append(model_class(data))
                 else:
-<<<<<<< HEAD
                     self.models.append(model_class(self.data))
 
     @staticmethod
     def read_yaml(yaml_file: str | bytes) -> ConfigParser:
-=======
-                    to_dump.update({key: value})
-
-        if self.input_source == "local":
-            to_dump.update(
-                {"path_to_data": str(self.data_path)}
-            )
-            export_path = str(self.res_path / "config_file.json")
-
-        with open(export_path, "w") as conf:
-            json.dump(to_dump, conf, indent=4, sort_keys=True)
-        self.fitter.logger.info(
-            f"\nConfiguration file saved at: {export_path}")
-
-    def launch_from_json(self, json_file: Union[str, bytes]):
-        """
-        Launch the run using a json file as input
-
-        :param json_file: json file containing run parameters.
-                          Can be json string or file-like or path to file
-        :return: None
-        """
-
-        config = self.read_json_config(json_file)
-        self.has_config_been_read = True
-
-        # Get the data path and remove from config dict to ensure no wrong key
-        # errors are returned during fitter initialization
-        data_path = config["path_to_data"]
-        del config["path_to_data"]
-
-        self.local_in(data_path, **config)
-
-    @staticmethod
-    def read_json_config(json_file: Union[str, bytes]) -> dict:
->>>>>>> e763831f
+
         """
         Import raml configuration file and parse keyword arguments
 
@@ -367,11 +320,7 @@
         return fitter
 
 
-<<<<<<< HEAD
     def output_pdf(self, fitter, export_path: str | Path = None):
-=======
-    def output_pdf(self, export_path: Union[str, Path] = None):
->>>>>>> e763831f
         """
         Handle the creation and output of a pdf file containing fit results as
         a plot
