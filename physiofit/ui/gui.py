--- conflicted
+++ resolved
@@ -10,14 +10,10 @@
 import streamlit as st
 import pandas as pd
 
-<<<<<<< HEAD
-from physiofit.base.io import IoHandler, DEFAULTS
-=======
 from threading import Thread
 
-from physiofit.base.io import IoHandler
+from physiofit.base.io import IoHandler, DEFAULS
 import physiofit
->>>>>>> c1550b62
 
 
 class App:
@@ -46,7 +42,7 @@
             self._build_flux_menu()
         else:
             st.header("Implementation in progress...")
-   
+
     def check_uptodate(self):
         """compare installed and most recent Physiofit versions."""
         pf_path = Path(physiofit.__file__).parent
@@ -56,23 +52,25 @@
             lastversion = re.findall(r"^__version__ = ['\"]([^'\"]*)['\"]", txt, re.M)[0]
             if lastversion != physiofit.__version__:
                 # change the next line to streamlit
-                self.update_info = st.info(f'New version available ({lastversion}). \n You can update PhysioFit with: "pip install --upgrade physiofit" \n Check the documentation for more information.')
+                self.update_info = st.info(
+                    f'New version available ({lastversion}). \n You can update PhysioFit with: "pip install --upgrade physiofit" \n Check the documentation for more information.')
         except:
             pass
-    
+
     def get_last_version(self):
         """Get last Physiofit version."""
         try:
             pf_path = Path(physiofit.__file__).parent
             # Get the distant __init__.py and read its version as it done in setup.py
-            response = urllib.request.urlopen("https://github.com/MetaSys-LISBP/PhysioFit/raw/master/physiofit/__init__.py")
+            response = urllib.request.urlopen(
+                "https://github.com/MetaSys-LISBP/PhysioFit/raw/master/physiofit/__init__.py")
             data = response.read()
             txt = data.decode('utf-8').rstrip()
             with open(str(Path(pf_path, "last_version.txt")), "w") as f:
                 f.write(txt)
         except:
             pass
-            
+
     def _build_flux_menu(self):
         """Build the starting menu with the data upload button"""
 
