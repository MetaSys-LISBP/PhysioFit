import json
import tkinter as tk
<<<<<<< HEAD
from tkinter import filedialog
from pathlib import Path
import requests
=======
from ast import literal_eval
>>>>>>> 64613586
from copy import copy
from pathlib import Path
from tkinter import filedialog

import pandas as pd
import requests
import streamlit as st

import physiofit
from physiofit.base.io import IoHandler, DEFAULTS


class App:
    """
    Physiofit Graphical User Interface
    """

    def __init__(self):

        self.defaults = copy(DEFAULTS)
        self.select_menu = None
        self.io_handler = None
        self.update_info = None

    def start_app(self):
        """Launch the application"""

        st.title("Welcome to PhysioFit")
        self.check_uptodate()
        self.select_menu = st.selectbox(
            "Select a task to execute",
            ["Calculate extracellular fluxes", "Calculate degradation constant"]
        )
        if self.select_menu == "Calculate extracellular fluxes":
            self.io_handler = IoHandler()
            self._build_flux_menu()
        else:
            st.header("Implementation in progress...")

<<<<<<< HEAD
    def check_uptodate(self):
        """Compare installed and most recent Physiofit versions."""
        pf_path = Path(physiofit.__file__).parent
        try:
            with open(str(Path(pf_path, "last_version.txt")), "r") as f:
                lastversion = f.read()
            if lastversion != physiofit.__version__:
                # change the next line to streamlit
                self.update_info = st.info(
                    f'New version available ({lastversion}). '
                    f'You can update PhysioFit with: "pip install --upgrade physiofit". '
                    f'Check the documentation for more information.')
        except:
            pass

=======
>>>>>>> 64613586
    @staticmethod
    def check_uptodate(package_name="physiofit"):
        """Compare installed and most recent Physiofit versions."""

        try:
<<<<<<< HEAD
            pf_path = Path(physiofit.__file__).parent
            # Get the version from pypi
            response = requests.get(f'https://pypi.org/pypi/physiofit/json')
            latest_version = response.json()['info']['version']

            with open(str(Path(pf_path, "last_version.txt")), "w") as f:
                f.write(latest_version)
        except:
            pass
=======
            response = requests.get(f"https://pypi.org/pypi/{package_name}/json")
            latest_version = response.json()['info']['version']
        except Exception:
            latest_version = False
        if not latest_version:
            st.info(
                f"Error while retrieving latest version. Please check manually. "
                f"Current version: {physiofit.__version__}"
            )
        elif latest_version != physiofit.__version__:
            st.info(
                f'New version available ({latest_version}). \n You can update PhysioFit with: "pip install --upgrade '
                f'physiofit" \n Check the documentation for more information.'
            )
>>>>>>> 64613586

    def _build_flux_menu(self):
        """Build the starting menu with the data upload button"""

        self.data_file = st.file_uploader(
            "Load a data file or a json configuration file",
            key="data_uploader",
            accept_multiple_files=False
        )

        if self.data_file:
            self._initialize_opt_menu()

    def _initialize_opt_menu(self):
        """
        Initialize all the options. If a json file is given as input, options are parsed from it. If the input is
        tsv, the defaults are used instead.
        """

        file_extension = self.data_file.name.split(".")[1]
        input_values = self.defaults
        if file_extension == "json":
            config = IoHandler.read_json_config(self.data_file)
            input_values.update(config)
        elif file_extension != "tsv":
            raise KeyError(
                f"Wrong input file format. Accepted formats are tsv for data files or json for configuration "
                f"files. Detected file: {self.data_file.name}")
        else:
            data = pd.read_csv(self.data_file, sep="\t")
            try:
                self.defaults["weight"].update({"X": 0.2})
                for col in data.columns[2:]:
                    self.defaults["weight"].update({col: 0.5})
            except Exception:
                raise

        submitted = self._initialize_opt_menu_widgets(input_values, file_extension)

        if submitted:
            if file_extension == "tsv":
                self.io_handler.data = data
                self.io_handler.data = self.io_handler.data.sort_values("time", ignore_index=True)
                self.io_handler.names = self.io_handler.data.columns[1:].to_list()
                kwargs = self._build_fitter_kwargs()
                self.io_handler.initialize_fitter(kwargs)
            if file_extension == "json":
                st.session_state.submitted = True
                final_json = self._build_internal_json(input_values["path_to_data"])
                self.io_handler.launch_from_json(final_json)
            self.io_handler.fitter.optimize()
            if self.mc:
                self.io_handler.fitter.monte_carlo_analysis()
            self.io_handler.fitter.khi2_test()
            outputs = ["data", "plot", "pdf"]
            self.io_handler.local_out(*outputs)
            st.write(f"Run is finished. Check {self.io_handler.res_path} for the results.")

    def _initialize_opt_menu_widgets(self, input_values, file_extension):

        expand_basic_settings = st.expander("Basic settings", expanded=True)
        with expand_basic_settings:
            self.t_lag = st.checkbox(
                "Lag",
                key="lag_check"
            )
            self.deg_check = st.checkbox(
                "Degradation",
                key="deg_check"
            )
            enable_deg = False if self.deg_check else True
            self.deg = st.text_input(
                "Degradation constants",
                value={},
                help="Dictionary containing the (first-order) degradation constant of each metabolite. "
                     "Format: {'met1': value, 'met2': value, ... 'metn': value}",
                disabled=enable_deg
            )
            self.mc = st.checkbox(
                "Sensitivity analysis (Monte Carlo)",
                value=True,
                help="Determine the precision on estimated fluxes by Monte Carlo sensitivity analysis."
            )
            enable_mc = False if self.mc else True
            self.iterations = st.number_input(
                "Number of iterations",
                value=input_values["iterations"],
                help="Number of iterations for the Monte Carlo analysis.",
                disabled=enable_mc
            )

            if file_extension == "tsv":

                # Set up tkinter for directory chooser
                root = tk.Tk()
                root.withdraw()

                # Make folder picker dialog appear on top of other windows
                root.wm_attributes('-topmost', 1)

                # Initialize folder picker button and add logic
                clicked = st.button("Select output data directory", key="clicker")
                if clicked:

                    # Initialize home path from directory selector and add to session state
                    st.session_state.home_path = Path(st.text_input(
                        "Selected output data directory:", filedialog.askdirectory(master=root)
                    ))
                    if st.session_state.home_path == Path(".") or not st.session_state.home_path.exists():
                        raise RuntimeError("Please provide a valid path")
                    self.io_handler.home_path = copy(st.session_state.home_path)

                elif hasattr(st.session_state, "home_path"):

                    self.io_handler.home_path = Path(st.text_input(
                        "Selected output data directory:", st.session_state.home_path
                    ))
                    if self.io_handler.home_path == Path(".") or not self.io_handler.home_path.exists():
                        raise RuntimeError("Please provide a valid path")

                    # Initialize the result export directory
                    self.io_handler.res_path = self.io_handler.home_path / (self.io_handler.home_path.name + "_res")
                    if not clicked:
                        if not self.io_handler.res_path.is_dir():
                            self.io_handler.res_path.mkdir()

        # Build the form for advanced parameters
        form = st.form("Parameter_form")
        with form:
            expand_run_params = st.expander("Advanced settings")
            with expand_run_params:
                self.vini = st.text_input(
                    "Initial flux values",
                    value=input_values["vini"],
                    key="vini",
                    help="Select an initial value of fluxes to estimate. Default: 0.2"
                )
                self.weight = st.text_input(
                    "Standard deviation on measurements",
                    value=input_values["weight"],
                    help="Standard deviation on the measurements. If empty, default is 0.02 for biomass and"
                         " 0.5 for metabolites"
                )
                self.conc_met_bounds = st.text_input(
                    "Bounds on initial metabolite concentrations",
                    value=input_values["conc_met_bounds"],
                    help="Bounds for the initial concentrations of the metabolites (Mi0). "
                         "These values correspond to the lowest and highest initial concentration of metabolites, "
                         "this range should include the actual values. Defaults: [1e-06, 50]"
                )
                self.flux_met_bounds = st.text_input(
                    "Bounds on fluxes",
                    value=input_values["flux_met_bounds"],
                    help="Bounds for metabolic fluxes (qM). "
                         "These values correspond to the lowest and highest fluxes, this range should include the "
                         "actual value. Defaults: [0.01, 50]"
                )
                self.conc_biom_bounds = st.text_input(
                    "Bounds on initial biomass concentration",
                    value=input_values["conc_biom_bounds"],
                    help="Bounds for initial concentrations of the biomass (X0). "
                         "These values correspond to the lowest and highest (initial) biomass concentration, this "
                         "range should include the actual value. Defaults: [1e-06, 50]"
                )
                self.flux_biom_bounds = st.text_input(
                    "Bounds on growth rate",
                    value=input_values["flux_biom_bounds"],
                    help="Bounds for growth rate (µ). "
                         "These values correspond to the lowest and highest growth rates, this range should include "
                         "the actual value. Defaults: [0.01, 2]"
                )
                self.debug_mode = st.checkbox(
                    "Verbose logs",
                    help="Useful in case of trouble. Join it to the issue on github."
                )
            submitted = st.form_submit_button("Run flux calculation")
        return submitted

    def _build_fitter_kwargs(self):

        kwargs = {
            "vini": float(self.vini),
            "weight": literal_eval(self.weight),
            "conc_met_bounds": tuple(literal_eval(self.conc_met_bounds)),
            "flux_met_bounds": tuple(literal_eval(self.flux_met_bounds)),
            "conc_biom_bounds": tuple(literal_eval(self.conc_biom_bounds)),
            "flux_biom_bounds": tuple(literal_eval(self.flux_biom_bounds)),
            "t_lag": self.t_lag,
            "deg": literal_eval(self.deg),
            "mc": self.mc,
            "iterations": self.iterations,
            "debug_mode": self.debug_mode,
        }
        return kwargs

    def _build_internal_json(self, path_to_data):

        final_json = json.dumps({
            "vini": float(self.vini),
            "weight": literal_eval(self.weight),
            "conc_met_bounds": literal_eval(self.conc_met_bounds),
            "flux_met_bounds": literal_eval(self.flux_met_bounds),
            "conc_biom_bounds": literal_eval(self.conc_biom_bounds),
            "flux_biom_bounds": literal_eval(self.flux_biom_bounds),
            "t_lag": self.t_lag,
            "deg": literal_eval(self.deg),
            "mc": self.mc,
            "iterations": self.iterations,
            "debug_mode": self.debug_mode,
            "path_to_data": path_to_data
        })
        return final_json


if __name__ == "__main__":
    physiofit_app = App()
    physiofit_app.start_app()<|MERGE_RESOLUTION|>--- conflicted
+++ resolved
@@ -1,23 +1,18 @@
+from ast import literal_eval
 import json
 import tkinter as tk
-<<<<<<< HEAD
 from tkinter import filedialog
 from pathlib import Path
 import requests
-=======
-from ast import literal_eval
->>>>>>> 64613586
 from copy import copy
-from pathlib import Path
-from tkinter import filedialog
-
+
+import streamlit as st
 import pandas as pd
-import requests
-import streamlit as st
+
+from threading import Thread
 
 import physiofit
 from physiofit.base.io import IoHandler, DEFAULTS
-
 
 class App:
     """
@@ -46,7 +41,7 @@
         else:
             st.header("Implementation in progress...")
 
-<<<<<<< HEAD
+
     def check_uptodate(self):
         """Compare installed and most recent Physiofit versions."""
         pf_path = Path(physiofit.__file__).parent
@@ -62,40 +57,7 @@
         except:
             pass
 
-=======
->>>>>>> 64613586
-    @staticmethod
-    def check_uptodate(package_name="physiofit"):
-        """Compare installed and most recent Physiofit versions."""
-
-        try:
-<<<<<<< HEAD
-            pf_path = Path(physiofit.__file__).parent
-            # Get the version from pypi
-            response = requests.get(f'https://pypi.org/pypi/physiofit/json')
-            latest_version = response.json()['info']['version']
-
-            with open(str(Path(pf_path, "last_version.txt")), "w") as f:
-                f.write(latest_version)
-        except:
-            pass
-=======
-            response = requests.get(f"https://pypi.org/pypi/{package_name}/json")
-            latest_version = response.json()['info']['version']
-        except Exception:
-            latest_version = False
-        if not latest_version:
-            st.info(
-                f"Error while retrieving latest version. Please check manually. "
-                f"Current version: {physiofit.__version__}"
-            )
-        elif latest_version != physiofit.__version__:
-            st.info(
-                f'New version available ({latest_version}). \n You can update PhysioFit with: "pip install --upgrade '
-                f'physiofit" \n Check the documentation for more information.'
-            )
->>>>>>> 64613586
-
+          
     def _build_flux_menu(self):
         """Build the starting menu with the data upload button"""
 
